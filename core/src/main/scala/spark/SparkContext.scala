package spark

import java.io._
import java.util.concurrent.atomic.AtomicInteger

import akka.actor.Actor
import akka.actor.Actor._

import scala.collection.mutable.ArrayBuffer

import org.apache.hadoop.fs.Path
import org.apache.hadoop.conf.Configuration
import org.apache.hadoop.mapred.InputFormat
import org.apache.hadoop.mapred.SequenceFileInputFormat
import org.apache.hadoop.io.Writable
import org.apache.hadoop.io.IntWritable
import org.apache.hadoop.io.LongWritable
import org.apache.hadoop.io.FloatWritable
import org.apache.hadoop.io.DoubleWritable
import org.apache.hadoop.io.BooleanWritable
import org.apache.hadoop.io.BytesWritable
import org.apache.hadoop.io.ArrayWritable
import org.apache.hadoop.io.NullWritable
import org.apache.hadoop.io.Text
import org.apache.hadoop.mapred.FileInputFormat
import org.apache.hadoop.mapred.JobConf
import org.apache.hadoop.mapred.TextInputFormat

import org.apache.hadoop.mapreduce.{InputFormat => NewInputFormat}
import org.apache.hadoop.mapreduce.lib.input.{FileInputFormat => NewFileInputFormat}
import org.apache.hadoop.mapreduce.{Job => NewHadoopJob}

import org.apache.mesos.{Scheduler, MesosNativeLibrary}

import spark.broadcast._

import spark.partial.ApproximateEvaluator
import spark.partial.PartialResult

import spark.scheduler.ShuffleMapTask
import spark.scheduler.DAGScheduler
import spark.scheduler.TaskScheduler
import spark.scheduler.local.LocalScheduler
import spark.scheduler.cluster.{SparkDeploySchedulerBackend, SchedulerBackend, ClusterScheduler}
import spark.scheduler.mesos.{CoarseMesosSchedulerBackend, MesosSchedulerBackend}
import spark.storage.BlockManagerMaster

class SparkContext(
    master: String,
    frameworkName: String,
    val sparkHome: String = null,
    val jars: Seq[String] = Nil)
  extends Logging {
  
  // Ensure logging is initialized before we spawn any threads
  initLogging()

  // Set Spark master host and port system properties
  if (System.getProperty("spark.master.host") == null) {
    System.setProperty("spark.master.host", Utils.localIpAddress())
  }
  if (System.getProperty("spark.master.port") == null) {
    System.setProperty("spark.master.port", "0")
  }

<<<<<<< HEAD
  private val isLocal = master.startsWith("local") && !master.startsWith("local") // TODO: better check for local
=======
  private val isLocal = (master == "local" || master.startsWith("local["))
>>>>>>> 628bb5ca

  // Create the Spark execution environment (cache, map output tracker, etc)
  val env = SparkEnv.createFromSystemProperties(
    System.getProperty("spark.master.host"),
    System.getProperty("spark.master.port").toInt,
    true,
    isLocal)
  SparkEnv.set(env)
  Broadcast.initialize(true)

  // Create and start the scheduler
  private var taskScheduler: TaskScheduler = {
    // Regular expression used for local[N] master format
    val LOCAL_N_REGEX = """local\[([0-9]+)\]""".r
    // Regular expression for local[N, maxRetries], used in tests with failing tasks
    val LOCAL_N_FAILURES_REGEX = """local\[([0-9]+),([0-9]+)\]""".r
    // Regular expression for connecting to Spark deploy clusters
    val SPARK_REGEX = """(spark://.*)""".r

    master match {
      case "local" => 
        new LocalScheduler(1, 0)

      case LOCAL_N_REGEX(threads) => 
        new LocalScheduler(threads.toInt, 0)

      case LOCAL_N_FAILURES_REGEX(threads, maxFailures) =>
        new LocalScheduler(threads.toInt, maxFailures.toInt)

      case SPARK_REGEX(sparkUrl) =>
        val scheduler = new ClusterScheduler(this)
        val backend = new SparkDeploySchedulerBackend(scheduler, this, sparkUrl, frameworkName)
        scheduler.initialize(backend)
        scheduler

      case _ =>
        MesosNativeLibrary.load()
        val scheduler = new ClusterScheduler(this)
        val coarseGrained = System.getProperty("spark.mesos.coarse", "false").toBoolean
        val backend = if (coarseGrained) {
          new CoarseMesosSchedulerBackend(scheduler, this, master, frameworkName)
        } else {
          new MesosSchedulerBackend(scheduler, this, master, frameworkName)
        }
        scheduler.initialize(backend)
        scheduler
    }
  }
  taskScheduler.start()

  private var dagScheduler = new DAGScheduler(taskScheduler)

  // Methods for creating RDDs

  def parallelize[T: ClassManifest](seq: Seq[T], numSlices: Int = defaultParallelism ): RDD[T] = {
    new ParallelCollection[T](this, seq, numSlices)
  }
    
  def makeRDD[T: ClassManifest](seq: Seq[T], numSlices: Int = defaultParallelism ): RDD[T] = {
    parallelize(seq, numSlices)
  }

  def textFile(path: String, minSplits: Int = defaultMinSplits): RDD[String] = {
    hadoopFile(path, classOf[TextInputFormat], classOf[LongWritable], classOf[Text], minSplits)
      .map(pair => pair._2.toString)
  }

  /**
   * Get an RDD for a Hadoop-readable dataset from a Hadooop JobConf giving its InputFormat and any
   * other necessary info (e.g. file name for a filesystem-based dataset, table name for HyperTable,
   * etc).
   */
  def hadoopRDD[K, V](
      conf: JobConf,
      inputFormatClass: Class[_ <: InputFormat[K, V]],
      keyClass: Class[K],
      valueClass: Class[V],
      minSplits: Int = defaultMinSplits
      ): RDD[(K, V)] = {
    new HadoopRDD(this, conf, inputFormatClass, keyClass, valueClass, minSplits)
  }

  /** Get an RDD for a Hadoop file with an arbitrary InputFormat */
  def hadoopFile[K, V](
      path: String,
      inputFormatClass: Class[_ <: InputFormat[K, V]],
      keyClass: Class[K],
      valueClass: Class[V],
      minSplits: Int = defaultMinSplits
      ) : RDD[(K, V)] = {
    val conf = new JobConf()
    FileInputFormat.setInputPaths(conf, path)
    val bufferSize = System.getProperty("spark.buffer.size", "65536")
    conf.set("io.file.buffer.size", bufferSize)
    new HadoopRDD(this, conf, inputFormatClass, keyClass, valueClass, minSplits)
  }

  /**
   * Smarter version of hadoopFile() that uses class manifests to figure out the classes of keys, 
   * values and the InputFormat so that users don't need to pass them directly.
   */
  def hadoopFile[K, V, F <: InputFormat[K, V]](path: String, minSplits: Int)
      (implicit km: ClassManifest[K], vm: ClassManifest[V], fm: ClassManifest[F])
      : RDD[(K, V)] = {
    hadoopFile(path,
        fm.erasure.asInstanceOf[Class[F]], 
        km.erasure.asInstanceOf[Class[K]],
        vm.erasure.asInstanceOf[Class[V]],
        minSplits)
  }

  def hadoopFile[K, V, F <: InputFormat[K, V]](path: String)
      (implicit km: ClassManifest[K], vm: ClassManifest[V], fm: ClassManifest[F]): RDD[(K, V)] =
    hadoopFile[K, V, F](path, defaultMinSplits)

  /** Get an RDD for a Hadoop file with an arbitrary new API InputFormat. */
  def newAPIHadoopFile[K, V, F <: NewInputFormat[K, V]](path: String)
      (implicit km: ClassManifest[K], vm: ClassManifest[V], fm: ClassManifest[F]): RDD[(K, V)] = {
    val job = new NewHadoopJob
    NewFileInputFormat.addInputPath(job, new Path(path))
    val conf = job.getConfiguration
    newAPIHadoopFile(
        path,
        fm.erasure.asInstanceOf[Class[F]],
        km.erasure.asInstanceOf[Class[K]],
        vm.erasure.asInstanceOf[Class[V]],
        conf)
  }

  /** 
   * Get an RDD for a given Hadoop file with an arbitrary new API InputFormat
   * and extra configuration options to pass to the input format.
   */
  def newAPIHadoopFile[K, V, F <: NewInputFormat[K, V]](
      path: String,
      fClass: Class[F],
      kClass: Class[K],
      vClass: Class[V],
      conf: Configuration): RDD[(K, V)] = {
    val job = new NewHadoopJob(conf)
    NewFileInputFormat.addInputPath(job, new Path(path))
    val updatedConf = job.getConfiguration
    new NewHadoopRDD(this, fClass, kClass, vClass, updatedConf)
  }

  /** 
   * Get an RDD for a given Hadoop file with an arbitrary new API InputFormat
   * and extra configuration options to pass to the input format.
   */
  def newAPIHadoopRDD[K, V, F <: NewInputFormat[K, V]](
      conf: Configuration,
      fClass: Class[F],
      kClass: Class[K],
      vClass: Class[V]): RDD[(K, V)] = {
    new NewHadoopRDD(this, fClass, kClass, vClass, conf)
  }

  /** Get an RDD for a Hadoop SequenceFile with given key and value types */
  def sequenceFile[K, V](path: String,
      keyClass: Class[K],
      valueClass: Class[V],
      minSplits: Int
      ): RDD[(K, V)] = {
    val inputFormatClass = classOf[SequenceFileInputFormat[K, V]]
    hadoopFile(path, inputFormatClass, keyClass, valueClass, minSplits)
  }

  def sequenceFile[K, V](path: String, keyClass: Class[K], valueClass: Class[V]): RDD[(K, V)] =
    sequenceFile(path, keyClass, valueClass, defaultMinSplits)

  /**
   * Version of sequenceFile() for types implicitly convertible to Writables through a 
   * WritableConverter.
   *
   * WritableConverters are provided in a somewhat strange way (by an implicit function) to support
   * both subclasses of Writable and types for which we define a converter (e.g. Int to 
   * IntWritable). The most natural thing would've been to have implicit objects for the
   * converters, but then we couldn't have an object for every subclass of Writable (you can't
   * have a parameterized singleton object). We use functions instead to create a new converter 
   * for the appropriate type. In addition, we pass the converter a ClassManifest of its type to
   * allow it to figure out the Writable class to use in the subclass case.
   */
   def sequenceFile[K, V](path: String, minSplits: Int = defaultMinSplits)
      (implicit km: ClassManifest[K], vm: ClassManifest[V],
          kcf: () => WritableConverter[K], vcf: () => WritableConverter[V])
      : RDD[(K, V)] = {
    val kc = kcf()
    val vc = vcf()
    val format = classOf[SequenceFileInputFormat[Writable, Writable]]
    val writables = hadoopFile(path, format,
        kc.writableClass(km).asInstanceOf[Class[Writable]],
        vc.writableClass(vm).asInstanceOf[Class[Writable]], minSplits)
    writables.map{case (k,v) => (kc.convert(k), vc.convert(v))}
  }

  /**
   * Load an RDD saved as a SequenceFile containing serialized objects, with NullWritable keys and
   * BytesWritable values that contain a serialized partition. This is still an experimental storage
   * format and may not be supported exactly as is in future Spark releases. It will also be pretty
   * slow if you use the default serializer (Java serialization), though the nice thing about it is
   * that there's very little effort required to save arbitrary objects.
   */
  def objectFile[T: ClassManifest](
      path: String, 
      minSplits: Int = defaultMinSplits
      ): RDD[T] = {
    sequenceFile(path, classOf[NullWritable], classOf[BytesWritable], minSplits)
      .flatMap(x => Utils.deserialize[Array[T]](x._2.getBytes))
  }

  /** Build the union of a list of RDDs. */
  def union[T: ClassManifest](rdds: RDD[T]*): RDD[T] = new UnionRDD(this, rdds)

  // Methods for creating shared variables

  def accumulator[T](initialValue: T)(implicit param: AccumulatorParam[T]) =
    new Accumulator(initialValue, param)

  // Keep around a weak hash map of values to Cached versions?
  def broadcast[T](value: T) = Broadcast.getBroadcastFactory.newBroadcast[T] (value, isLocal)

  // Stop the SparkContext
  def stop() {
    dagScheduler.stop()
    dagScheduler = null
    taskScheduler = null
    // TODO: Broadcast.stop(), Cache.stop()?
    env.mapOutputTracker.stop()
    env.cacheTracker.stop()
    env.shuffleFetcher.stop()
    env.shuffleManager.stop()
    env.blockManager.stop()
    BlockManagerMaster.stopBlockManagerMaster()
    env.actorSystem.shutdown()
    env.actorSystem.awaitTermination()
    SparkEnv.set(null)
    ShuffleMapTask.clearCache()
    logInfo("Successfully stopped SparkContext")
  }

  // Get Spark's home location from either a value set through the constructor,
  // or the spark.home Java property, or the SPARK_HOME environment variable
  // (in that order of preference). If neither of these is set, return None.
  def getSparkHome(): Option[String] = {
    if (sparkHome != null) {
      Some(sparkHome)
    } else if (System.getProperty("spark.home") != null) {
      Some(System.getProperty("spark.home"))
    } else if (System.getenv("SPARK_HOME") != null) {
      Some(System.getenv("SPARK_HOME"))
    } else {
      None
    }
  }

  /**
   * Run a function on a given set of partitions in an RDD and return the results. This is the main
   * entry point to the scheduler, by which all actions get launched. The allowLocal flag specifies
   * whether the scheduler can run the computation on the master rather than shipping it out to the 
   * cluster, for short actions like first().
   */
  def runJob[T, U: ClassManifest](
      rdd: RDD[T],
      func: (TaskContext, Iterator[T]) => U,
      partitions: Seq[Int],
      allowLocal: Boolean
      ): Array[U] = {
    logInfo("Starting job...")
    val start = System.nanoTime
    val result = dagScheduler.runJob(rdd, func, partitions, allowLocal)
    logInfo("Job finished in " + (System.nanoTime - start) / 1e9 + " s")
    result
  }

  def runJob[T, U: ClassManifest](
      rdd: RDD[T],
      func: Iterator[T] => U, 
      partitions: Seq[Int],
      allowLocal: Boolean
      ): Array[U] = {
    runJob(rdd, (context: TaskContext, iter: Iterator[T]) => func(iter), partitions, allowLocal)
  }
  
  /**
   * Run a job on all partitions in an RDD and return the results in an array.
   */
  def runJob[T, U: ClassManifest](rdd: RDD[T], func: (TaskContext, Iterator[T]) => U): Array[U] = {
    runJob(rdd, func, 0 until rdd.splits.size, false)
  }

  def runJob[T, U: ClassManifest](rdd: RDD[T], func: Iterator[T] => U): Array[U] = {
    runJob(rdd, func, 0 until rdd.splits.size, false)
  }

  /**
   * Run a job that can return approximate results.
   */
  def runApproximateJob[T, U, R](
      rdd: RDD[T],
      func: (TaskContext, Iterator[T]) => U,
      evaluator: ApproximateEvaluator[U, R],
      timeout: Long
      ): PartialResult[R] = {
    logInfo("Starting job...")
    val start = System.nanoTime
    val result = dagScheduler.runApproximateJob(rdd, func, evaluator, timeout)
    logInfo("Job finished in " + (System.nanoTime - start) / 1e9 + " s")
    result
  }

  // Clean a closure to make it ready to serialized and send to tasks
  // (removes unreferenced variables in $outer's, updates REPL variables)
  private[spark] def clean[F <: AnyRef](f: F): F = {
    ClosureCleaner.clean(f)
    return f
  }

  // Default level of parallelism to use when not given by user (e.g. for reduce tasks)
  def defaultParallelism: Int = taskScheduler.defaultParallelism

  // Default min number of splits for Hadoop RDDs when not given by user
  def defaultMinSplits: Int = math.min(defaultParallelism, 2)

  private var nextShuffleId = new AtomicInteger(0)

  private[spark] def newShuffleId(): Int = {
    nextShuffleId.getAndIncrement()
  }
  
  private var nextRddId = new AtomicInteger(0)

  // Register a new RDD, returning its RDD ID
  private[spark] def newRddId(): Int = {
    nextRddId.getAndIncrement()
  }
}

/**
 * The SparkContext object contains a number of implicit conversions and parameters for use with
 * various Spark features.
 */
object SparkContext {
  implicit object DoubleAccumulatorParam extends AccumulatorParam[Double] {
    def addInPlace(t1: Double, t2: Double): Double = t1 + t2
    def zero(initialValue: Double) = 0.0
  }

  implicit object IntAccumulatorParam extends AccumulatorParam[Int] {
    def addInPlace(t1: Int, t2: Int): Int = t1 + t2
    def zero(initialValue: Int) = 0
  }

  // TODO: Add AccumulatorParams for other types, e.g. lists and strings

  implicit def rddToPairRDDFunctions[K: ClassManifest, V: ClassManifest](rdd: RDD[(K, V)]) =
    new PairRDDFunctions(rdd)
  
  implicit def rddToSequenceFileRDDFunctions[K <% Writable: ClassManifest, V <% Writable: ClassManifest](
      rdd: RDD[(K, V)]) =
    new SequenceFileRDDFunctions(rdd)

  implicit def rddToOrderedRDDFunctions[K <% Ordered[K]: ClassManifest, V: ClassManifest](
      rdd: RDD[(K, V)]) =
    new OrderedRDDFunctions(rdd)

  implicit def doubleRDDToDoubleRDDFunctions(rdd: RDD[Double]) = new DoubleRDDFunctions(rdd)

  implicit def numericRDDToDoubleRDDFunctions[T](rdd: RDD[T])(implicit num: Numeric[T]) =
    new DoubleRDDFunctions(rdd.map(x => num.toDouble(x)))

  // Implicit conversions to common Writable types, for saveAsSequenceFile

  implicit def intToIntWritable(i: Int) = new IntWritable(i)

  implicit def longToLongWritable(l: Long) = new LongWritable(l)

  implicit def floatToFloatWritable(f: Float) = new FloatWritable(f)
  
  implicit def doubleToDoubleWritable(d: Double) = new DoubleWritable(d)

  implicit def boolToBoolWritable (b: Boolean) = new BooleanWritable(b)

  implicit def bytesToBytesWritable (aob: Array[Byte]) = new BytesWritable(aob)

  implicit def stringToText(s: String) = new Text(s)

  private implicit def arrayToArrayWritable[T <% Writable: ClassManifest](arr: Traversable[T]): ArrayWritable = {
    def anyToWritable[U <% Writable](u: U): Writable = u
    
    new ArrayWritable(classManifest[T].erasure.asInstanceOf[Class[Writable]],
        arr.map(x => anyToWritable(x)).toArray)
  }

  // Helper objects for converting common types to Writable
  private def simpleWritableConverter[T, W <: Writable: ClassManifest](convert: W => T) = {
    val wClass = classManifest[W].erasure.asInstanceOf[Class[W]]
    new WritableConverter[T](_ => wClass, x => convert(x.asInstanceOf[W]))
  }

  implicit def intWritableConverter() = simpleWritableConverter[Int, IntWritable](_.get)

  implicit def longWritableConverter() = simpleWritableConverter[Long, LongWritable](_.get)

  implicit def doubleWritableConverter() = simpleWritableConverter[Double, DoubleWritable](_.get)

  implicit def floatWritableConverter() = simpleWritableConverter[Float, FloatWritable](_.get)

  implicit def booleanWritableConverter() = simpleWritableConverter[Boolean, BooleanWritable](_.get)

  implicit def bytesWritableConverter() = simpleWritableConverter[Array[Byte], BytesWritable](_.getBytes)

  implicit def stringWritableConverter() = simpleWritableConverter[String, Text](_.toString)

  implicit def writableWritableConverter[T <: Writable]() =
    new WritableConverter[T](_.erasure.asInstanceOf[Class[T]], _.asInstanceOf[T])

  // Find the JAR from which a given class was loaded, to make it easy for users to pass
  // their JARs to SparkContext
  def jarOfClass(cls: Class[_]): Seq[String] = {
    val uri = cls.getResource("/" + cls.getName.replace('.', '/') + ".class")
    if (uri != null) {
      val uriStr = uri.toString
      if (uriStr.startsWith("jar:file:")) {
        // URI will be of the form "jar:file:/path/foo.jar!/package/cls.class", so pull out the /path/foo.jar
        List(uriStr.substring("jar:file:".length, uriStr.indexOf('!')))
      } else {
        Nil
      }
    } else {
      Nil
    }
  }
 
  // Find the JAR that contains the class of a particular object
  def jarOfObject(obj: AnyRef): Seq[String] = jarOfClass(obj.getClass)
}


/**
 * A class encapsulating how to convert some type T to Writable. It stores both the Writable class
 * corresponding to T (e.g. IntWritable for Int) and a function for doing the conversion.
 * The getter for the writable class takes a ClassManifest[T] in case this is a generic object
 * that doesn't know the type of T when it is created. This sounds strange but is necessary to
 * support converting subclasses of Writable to themselves (writableWritableConverter).
 */
class WritableConverter[T](
    val writableClass: ClassManifest[T] => Class[_ <: Writable],
    val convert: Writable => T)
  extends Serializable<|MERGE_RESOLUTION|>--- conflicted
+++ resolved
@@ -63,11 +63,7 @@
     System.setProperty("spark.master.port", "0")
   }
 
-<<<<<<< HEAD
-  private val isLocal = master.startsWith("local") && !master.startsWith("local") // TODO: better check for local
-=======
   private val isLocal = (master == "local" || master.startsWith("local["))
->>>>>>> 628bb5ca
 
   // Create the Spark execution environment (cache, map output tracker, etc)
   val env = SparkEnv.createFromSystemProperties(
